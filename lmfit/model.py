"""
Concise nonlinear curve fitting.
"""
from __future__ import print_function
import warnings
import inspect
import operator
from copy import deepcopy
import numpy as np
from . import Parameters, Parameter, Minimizer
from .printfuncs import fit_report, ci_report
from .confidence import conf_interval

try:
    from collections import OrderedDict
except ImportError:
    from ordereddict import OrderedDict

# Use pandas.isnull for aligning missing data is pandas is available.
# otherwise use numpy.isnan
try:
    from pandas import isnull, Series
except ImportError:
    isnull = np.isnan
    Series = type(NotImplemented)

def _align(var, mask, data):
    "align missing data, with pandas is available"
    if isinstance(data, Series) and isinstance(var, Series):
        return var.reindex_like(data).dropna()
    elif mask is not None:
        return var[mask]
    return var


try:
    from matplotlib import pyplot as plt
    _HAS_MATPLOTLIB = True
except ImportError:
    _HAS_MATPLOTLIB = False


def _ensureMatplotlib(function):
    if _HAS_MATPLOTLIB:
        return function
    else:
        def no_op(*args, **kwargs):
            print('matplotlib module is required for plotting the results')

        return no_op


class Model(object):
    """Create a model from a user-defined function.

    Parameters
    ----------
    func: function to be wrapped
    independent_vars: list of strings or None (default)
        arguments to func that are independent variables
    param_names: list of strings or None (default)
        names of arguments to func that are to be made into parameters
    missing: None, 'none', 'drop', or 'raise'
        'none' or None: Do not check for null or missing values (default)
        'drop': Drop null or missing observations in data.
            if pandas is installed, pandas.isnull is used, otherwise
            numpy.isnan is used.
        'raise': Raise a (more helpful) exception when data contains null
            or missing values.
    name: None or string
        name for the model. When `None` (default) the name is the same as
        the model function (`func`).

    Note
    ----
    Parameter names are inferred from the function arguments,
    and a residual function is automatically constructed.

    Example
    -------
    >>> def decay(t, tau, N):
    ...     return N*np.exp(-t/tau)
    ...
    >>> my_model = Model(decay, independent_vars=['t'])
    """

    _forbidden_args = ('data', 'weights', 'params')
    _invalid_ivar  = "Invalid independent variable name ('%s') for function %s"
    _invalid_par   = "Invalid parameter name ('%s') for function %s"
    _invalid_missing = "missing must be None, 'none', 'drop', or 'raise'."
    _valid_missing   = (None, 'none', 'drop', 'raise')

    _invalid_hint = "unknown parameter hint '%s' for param '%s'"
    _hint_names = ('value', 'vary', 'min', 'max', 'expr')

    def __init__(self, func, independent_vars=None, param_names=None,
                 missing='none', prefix='', name=None, **kws):
        self.func = func
        self._prefix = prefix
        self._param_root_names = param_names  # will not include prefixes
        self.independent_vars = independent_vars
        self._func_allargs = []
        self._func_haskeywords = False
        if not missing in self._valid_missing:
            raise ValueError(self._invalid_missing)
        self.missing = missing
        self.opts = kws
        self.param_hints = OrderedDict()
        # the following has been changed from OrderedSet for the time being
        self._param_names = []
        self._parse_params()
        if self.independent_vars is None:
            self.independent_vars = []
        if name is None and hasattr(self.func, '__name__'):
            name = self.func.__name__
        self._name = name

    def _reprstring(self, long=False):
        out = self._name
        opts = []
        if len(self._prefix) > 0:
            opts.append("prefix='%s'" % (self._prefix))
        if long:
            for k, v in self.opts.items():
                opts.append("%s='%s'" % (k, v))
        if len(opts) > 0:
            out = "%s, %s" % (out, ', '.join(opts))
        return "Model(%s)" % out

    @property
    def name(self):
        return self._reprstring(long=False)

    @name.setter
    def name(self, value):
        self._name = value

    @property
    def prefix(self):
        return self._prefix

    @property
    def param_names(self):
        return self._param_names

    def __repr__(self):
        return "<lmfit.Model: %s>" % (self.name)

    def copy(self, **kwargs):
        """DOES NOT WORK"""
        raise NotImplementedError("Model.copy does not work. Make a new Model")

    def _parse_params(self):
        "build params from function arguments"
        if self.func is None:
            return
        argspec = inspect.getargspec(self.func)
        pos_args = argspec.args[:]
        keywords = argspec.keywords
        kw_args = {}
        if argspec.defaults is not None:
            for val in reversed(argspec.defaults):
                kw_args[pos_args.pop()] = val

        self._func_haskeywords = keywords is not None
        self._func_allargs = pos_args + list(kw_args.keys())
        allargs = self._func_allargs

        if len(allargs) == 0 and keywords is not None:
            return

        # default independent_var = 1st argument
        if self.independent_vars is None:
            self.independent_vars = [pos_args[0]]

        # default param names: all positional args
        # except independent variables
        self.def_vals = {}
        might_be_param = []
        if self._param_root_names is None:
            self._param_root_names = pos_args[:]
            for key, val in kw_args.items():
                if (not isinstance(val, bool) and
                    isinstance(val, (float, int))):
                    self._param_root_names.append(key)
                    self.def_vals[key] = val
                elif val is None:
                    might_be_param.append(key)
            for p in self.independent_vars:
                if p in self._param_root_names:
                    self._param_root_names.remove(p)

        new_opts = {}
        for opt, val in self.opts.items():
            if (opt in self._param_root_names or opt in might_be_param and
                isinstance(val, Parameter)):
                self.set_param_hint(opt, value=val.value,
                                    min=val.min, max=val.max, expr=val.expr)
            elif opt in self._func_allargs:
                new_opts[opt] = val
        self.opts = new_opts

        names = []
        if self._prefix is None:
            self._prefix = ''
        for pname in self._param_root_names:
            names.append("%s%s" % (self._prefix, pname))

        # check variables names for validity
        # The implicit magic in fit() requires us to disallow some
        fname = self.func.__name__
        for arg in self.independent_vars:
            if arg not in allargs or arg in self._forbidden_args:
                raise ValueError(self._invalid_ivar % (arg, fname))
        for arg in names:
            if (self._strip_prefix(arg) not in allargs or
                arg in self._forbidden_args):
                raise ValueError(self._invalid_par % (arg, fname))
        # the following as been changed from OrderedSet for the time being.
        self._param_names = names[:]

    def set_param_hint(self, name, **kwargs):
        """set hints for parameter, including optional bounds
        and constraints  (value, vary, min, max, expr)
        these will be used by make_params() when building
        default parameters

        example:
          model = GaussianModel()
          model.set_param_hint('amplitude', min=-100.0, max=0.)
        """
        npref = len(self._prefix)
        if npref > 0 and name.startswith(self._prefix):
            name = name[npref:]

        if name not in self.param_hints:
            self.param_hints[name] = OrderedDict()

        for key, val in kwargs.items():
            if key in self._hint_names:
                self.param_hints[name][key] = val
            else:
                warnings.warn(self._invalid_hint % (key, name))

    def print_param_hints(self, colwidth=8):
        """Prints a nicely aligned text-table of parameters hints.

        The argument `colwidth` is the width of each column,
        except for first and last columns.
        """
        name_len = max(len(s) for s in self.param_hints)
        print('{:{name_len}}  {:>{n}} {:>{n}} {:>{n}} {:>{n}}    {:{n}}'
              .format('Name', 'Value', 'Min', 'Max', 'Vary', 'Expr',
                      name_len=name_len, n=colwidth))
        line = ('{name:<{name_len}}  {value:{n}g} {min:{n}g} {max:{n}g} '
                '{vary!s:>{n}}    {expr}')
        for name, values in sorted(self.param_hints.items()):
            pvalues = dict(name=name, value=np.nan, min=-np.inf, max=np.inf,
                           vary=True, expr='')
            pvalues.update(**values)
            print(line.format(name_len=name_len, n=colwidth, **pvalues))

    def make_params(self, verbose=False, **kwargs):
        """create and return a Parameters object for a Model.
        This applies any default values
        """
        params = Parameters()

<<<<<<< HEAD
        # make sure that all named parameters are included
=======
        # make sure that all named parameters are in params
>>>>>>> 09712f25
        for name in self.param_names:
            if name in params:
                par = params[name]
            else:
                par = Parameter(name=name)
            par._delay_asteval = True
            basename = name[len(self._prefix):]
            # apply defaults from model function definition
            if basename in self.def_vals:
                par.value = self.def_vals[basename]
            # apply defaults from parameter hints
            if basename in self.param_hints:
                hint = self.param_hints[basename]
                for item in self._hint_names:
                    if item in hint:
                        setattr(par, item, hint[item])
            # apply values passed in through kw args
            if basename in kwargs:
                # kw parameter names with no prefix
                par.value = kwargs[basename]
            if name in kwargs:
                # kw parameter names with prefix
                par.value = kwargs[name]
            params.add(par)
            if verbose:
                print( ' - Added parameter "%s"' % name)

        # next build parameters defined in param_hints
        # note that composites may define their own additional
        # convenience parameters here
        for basename, hint in self.param_hints.items():
            name = "%s%s" % (self._prefix, basename)
            if name in params:
                par = params[name]
            else:
                par = Parameter(name=name)
            par._delay_asteval = True
            for item in self._hint_names:
                if item in  hint:
                    setattr(par, item, hint[item])
            # Add the new parameter to self._param_names
            if name not in self._param_names:
                self._param_names.append(name)
            params.add(par)
            if verbose:
                print( ' - Adding parameter for hint "%s"' % name)

        # next build parameters defined in param_hints
        # note that composites may define their own additional
        # convenience parameters here
        for basename, hint in self.param_hints.items():
            name = "%s%s" % (self._prefix, basename)
            if name in params:
                par = params[name]
            else:
                par = Parameter(name=name)
                params.add(par)
                if verbose:
                    print( ' - Adding parameter for hint "%s"' % name)
            par._delay_asteval = True
            for item in self._hint_names:
                if item in  hint:
                    setattr(par, item, hint[item])
            # Add the new parameter to self._param_names
            if name not in self._param_names:
                self._param_names.append(name)

        for p in params.values():
            p._delay_asteval = False
        return params

    def guess(self, data=None, **kws):
        """stub for guess starting values --
        should be implemented for each model subclass to
        run self.make_params(), update starting values
        and return a Parameters object"""
        cname = self.__class__.__name__
        msg = 'guess() not implemented for %s' % cname
        raise NotImplementedError(msg)

    def _residual(self, params, data, weights, **kwargs):
        """default residual:  (data-model)*weights

        If the model returns complex values, the residual is computed by treating the real and imaginary
        parts separately. In this case, if the weights provided are real, they are assumed to apply equally to the
        real and imaginary parts. If the weights are complex, the real part of the weights are applied to the real
        part of the residual and the imaginary part is treated correspondingly.

        Since the underlying scipy.optimize routines expect np.float arrays, the only complex type supported is
        np.complex.

        The "ravels" throughout are necessary to support pandas.Series.
        """
        diff = self.eval(params, **kwargs) - data

        if diff.dtype == np.complex:
            # data/model are complex
            diff = diff.ravel().view(np.float)
            if weights is not None:
                if weights.dtype == np.complex:
                    # weights are complex
                    weights = weights.ravel().view(np.float)
                else:
                    # real weights but complex data
                    weights = (weights + 1j * weights).ravel().view(np.float)
        if weights is not None:
            diff *= weights
        return np.asarray(diff).ravel()  # for compatibility with pandas.Series

    def _handle_missing(self, data):
        "handle missing data"
        if self.missing == 'raise':
            if np.any(isnull(data)):
                raise ValueError("Data contains a null value.")
        elif self.missing == 'drop':
            mask = ~isnull(data)
            if np.all(mask):
                return None  # short-circuit this -- no missing values
            mask = np.asarray(mask)  # for compatibility with pandas.Series
            return mask

    def _strip_prefix(self, name):
        npref = len(self._prefix)
        if npref > 0 and name.startswith(self._prefix):
            name = name[npref:]
        return name

    def make_funcargs(self, params=None, kwargs=None, strip=True):
        """convert parameter values and keywords to function arguments"""
        if params is None: params = {}
        if kwargs is None: kwargs = {}
        out = {}
        out.update(self.opts)
        for name, par in params.items():
            if strip:
                name = self._strip_prefix(name)
            if name in self._func_allargs or self._func_haskeywords:
                out[name] = par.value

        # kwargs handled slightly differently -- may set param value too!
        for name, val in kwargs.items():
            if strip:
                name = self._strip_prefix(name)
            if name in self._func_allargs or self._func_haskeywords:
                out[name] = val
                if name in params:
                    params[name].value = val
        return out

    def _make_all_args(self, params=None, **kwargs):
        """generate **all** function args for all functions"""
        args = {}
        for key, val in self.make_funcargs(params, kwargs).items():
            args["%s%s" % (self._prefix, key)] = val
        return args

    def eval(self, params=None, **kwargs):
        """evaluate the model with the supplied parameters"""
        result = self.func(**self.make_funcargs(params, kwargs))
        # Handle special case of constant result and one
        # independent variable (of any dimension).
        if np.ndim(result) == 0 and len(self.independent_vars) == 1:
            result = np.tile(result, kwargs[self.independent_vars[0]].shape)
        return result

    @property
    def components(self):
        """return components for composite model"""
        return [self]

    def eval_components(self, params=None, **kwargs):
        """
        evaluate the model with the supplied parameters and returns a ordered
        dict containting name, result pairs.
        """
        key = self._prefix
        if len(key) < 1:
            key = self._name
        return {key: self.eval(params=params, **kwargs)}

    def fit(self, data, params=None, weights=None, method='leastsq',
            iter_cb=None, scale_covar=True, verbose=False, fit_kws=None, **kwargs):
        """Fit the model to the data.

        Parameters
        ----------
        data: array-like
        params: Parameters object
        weights: array-like of same size as data
            used for weighted fit
        method: fitting method to use (default = 'leastsq')
        iter_cb:  None or callable  callback function to call at each iteration.
        scale_covar:  bool (default True) whether to auto-scale covariance matrix
        verbose: bool (default True) print a message when a new parameter is
            added because of a hint.
        fit_kws: dict
            default fitting options, such as xtol and maxfev, for scipy optimizer
        keyword arguments: optional, named like the arguments of the
            model function, will override params. See examples below.

        Returns
        -------
        lmfit.ModelResult

        Examples
        --------
        # Take t to be the independent variable and data to be the
        # curve we will fit.

        # Using keyword arguments to set initial guesses
        >>> result = my_model.fit(data, tau=5, N=3, t=t)

        # Or, for more control, pass a Parameters object.
        >>> result = my_model.fit(data, params, t=t)

        # Keyword arguments override Parameters.
        >>> result = my_model.fit(data, params, tau=5, t=t)

        Note
        ----
        All parameters, however passed, are copied on input, so the original
        Parameter objects are unchanged.

        """
        if params is None:
            params = self.make_params(verbose=verbose)
        else:
            params = deepcopy(params)

        # If any kwargs match parameter names, override params.
        param_kwargs = set(kwargs.keys()) & set(self.param_names)
        for name in param_kwargs:
            p = kwargs[name]
            if isinstance(p, Parameter):
                p.name = name  # allows N=Parameter(value=5) with implicit name
                params[name] = deepcopy(p)
            else:
                params[name].set(value=p)
            del kwargs[name]

        # All remaining kwargs should correspond to independent variables.
        for name in kwargs.keys():
            if name not in self.independent_vars:
                warnings.warn("The keyword argument %s does not" % name +
                              "match any arguments of the model function." +
                              "It will be ignored.", UserWarning)

        # If any parameter is not initialized raise a more helpful error.
        missing_param = any([p not in params.keys()
                             for p in self.param_names])
        blank_param = any([(p.value is None and p.expr is None)
                           for p in params.values()])
        if missing_param or blank_param:
            msg = ('Assign each parameter an initial value by passing '
                   'Parameters or keyword arguments to fit.\n')
            missing = [p for p in self.param_names if p not in params.keys()]
            blank = [name for name, p in params.items()
                                    if (p.value is None and p.expr is None)]
            msg += 'Missing parameters: %s\n' % str(missing)
            msg += 'Non initialized parameters: %s' % str(blank)
            raise ValueError(msg)

        # Do not alter anything that implements the array interface (np.array, pd.Series)
        # but convert other iterables (e.g., Python lists) to numpy arrays.
        if not hasattr(data, '__array__'):
            data = np.asfarray(data)
        for var in self.independent_vars:
            var_data = kwargs[var]
            if (not hasattr(var_data, '__array__')) and (not np.isscalar(var_data)):
                kwargs[var] = np.asfarray(var_data)

        # Handle null/missing values.
        mask = None
        if self.missing not in (None, 'none'):
            mask = self._handle_missing(data)  # This can raise.
            if mask is not None:
                data = data[mask]
            if weights is not None:
                weights = _align(weights, mask, data)

        # If independent_vars and data are alignable (pandas), align them,
        # and apply the mask from above if there is one.
        for var in self.independent_vars:
            if not np.isscalar(kwargs[var]):
                kwargs[var] = _align(kwargs[var], mask, data)

        if fit_kws is None:
            fit_kws = {}

        output = ModelResult(self, params, method=method, iter_cb=iter_cb,
                             scale_covar=scale_covar, fcn_kws=kwargs,
                             **fit_kws)
        output.fit(data=data, weights=weights)
        output.components = self.components
        return output

    def __add__(self, other):
        return CompositeModel(self, other, operator.add)

    def __sub__(self, other):
        return CompositeModel(self, other, operator.sub)

    def __mul__(self, other):
        return CompositeModel(self, other, operator.mul)

    def __div__(self, other):
        return CompositeModel(self, other, operator.truediv)

    def __truediv__(self, other):
        return CompositeModel(self, other, operator.truediv)


class CompositeModel(Model):
    """Create a composite model -- a binary operator of two Models

    Parameters
    ----------
    left_model:    left-hand side model-- must be a Model()
    right_model:   right-hand side model -- must be a Model()
    oper:          callable binary operator (typically, operator.add, operator.mul, etc)

    independent_vars: list of strings or None (default)
        arguments to func that are independent variables
    param_names: list of strings or None (default)
        names of arguments to func that are to be made into parameters
    missing: None, 'none', 'drop', or 'raise'
        'none' or None: Do not check for null or missing values (default)
        'drop': Drop null or missing observations in data.
            if pandas is installed, pandas.isnull is used, otherwise
            numpy.isnan is used.
        'raise': Raise a (more helpful) exception when data contains null
            or missing values.
    name: None or string
        name for the model. When `None` (default) the name is the same as
        the model function (`func`).

    """
    _names_collide = ("\nTwo models have parameters named '{clash}'. "
                      "Use distinct names.")
    _bad_arg   = "CompositeModel: argument {arg} is not a Model"
    _bad_op    = "CompositeModel: operator {op} is not callable"
    _known_ops = {operator.add: '+', operator.sub: '-',
                  operator.mul: '*', operator.truediv: '/'}

    def __init__(self, left, right, op, **kws):
        if not isinstance(left, Model):
            raise ValueError(self._bad_arg.format(arg=left))
        if not isinstance(right, Model):
            raise ValueError(self._bad_arg.format(arg=right))
        if not callable(op):
            raise ValueError(self._bad_op.format(op=op))

        self.left  = left
        self.right = right
        self.op    = op

        name_collisions = set(left.param_names) & set(right.param_names)
        if len(name_collisions) > 0:
            msg = ''
            for collision in name_collisions:
                msg += self._names_collide.format(clash=collision)
            raise NameError(msg)

        # we assume that all the sub-models have the same independent vars
        if 'independent_vars' not in kws:
            kws['independent_vars'] = self.left.independent_vars
        if 'missing' not in kws:
            kws['missing'] = self.left.missing

        def _tmp(self, *args, **kws): pass
        Model.__init__(self, _tmp, **kws)

        for side in (left, right):
            prefix = side.prefix
            for basename, hint in side.param_hints.items():
                self.param_hints["%s%s" % (prefix, basename)] = hint

    def _parse_params(self):
        self._func_haskeywords = (self.left._func_haskeywords or
                                  self.right._func_haskeywords)
        self._func_allargs = (self.left._func_allargs +
                              self.right._func_allargs)
        self.def_vals = deepcopy(self.right.def_vals)
        self.def_vals.update(self.left.def_vals)
        self.opts = deepcopy(self.right.opts)
        self.opts.update(self.left.opts)

    def _reprstring(self, long=False):
        return "(%s %s %s)" % (self.left._reprstring(long=long),
                               self._known_ops.get(self.op, self.op),
                               self.right._reprstring(long=long))

    def eval(self, params=None, **kwargs):
        return self.op(self.left.eval(params=params, **kwargs),
                       self.right.eval(params=params, **kwargs))

    def eval_components(self, **kwargs):
        """return ordered dict of name, results for each component"""
        out = OrderedDict(self.left.eval_components(**kwargs))
        out.update(self.right.eval_components(**kwargs))
        return out

    @property
    def param_names(self):
        return  self.left.param_names + self.right.param_names

    @property
    def components(self):
        """return components for composite model"""
        return self.left.components + self.right.components

    def _make_all_args(self, params=None, **kwargs):
        """generate **all** function args for all functions"""
        out = self.right._make_all_args(params=params, **kwargs)
        out.update(self.left._make_all_args(params=params, **kwargs))
        return out


class ModelResult(Minimizer):
    """Result from Model fit

    Attributes
    -----------
    model         instance of Model -- the model function
    params        instance of Parameters -- the fit parameters
    data          array of data values to compare to model
    weights       array of weights used in fitting
    init_params   copy of params, before being updated by fit()
    init_values   array of parameter values, before being updated by fit()
    init_fit      model evaluated with init_params.
    best_fit      model evaluated with params after being updated by fit()

    Methods:
    --------
    fit(data=None, params=None, weights=None, method=None, **kwargs)
         fit (or re-fit) model with params to data (with weights)
         using supplied method.  The keyword arguments are sent to
         as keyword arguments to the model function.

         all inputs are optional, defaulting to the value used in
         the previous fit.  This allows easily changing data or
         parameter settings, or both.

    eval(**kwargs)
         evaluate the current model, with the current parameter values,
         with values in kwargs sent to the model function.

    eval_components(**kwargs)
         evaluate the current model, with the current parameter values,
         with values in kwargs sent to the model function and returns
         a ordered dict with the model names as the key and the component
         results as the values.

   fit_report(modelpars=None, show_correl=True, min_correl=0.1)
         return a fit report.

   plot_fit(self, ax=None, datafmt='o', fitfmt='-', initfmt='--',
            numpoints=None,  data_kws=None, fit_kws=None, init_kws=None,
            ax_kws=None)
        Plot the fit results using matplotlib.

   plot_residuals(self, ax=None, datafmt='o', data_kws=None, fit_kws=None,
                  ax_kws=None)
        Plot the fit residuals using matplotlib.

   plot(self, datafmt='o', fitfmt='-', initfmt='--', numpoints=None,
        data_kws=None, fit_kws=None, init_kws=None, ax_res_kws=None,
        ax_fit_kws=None, fig_kws=None)
        Plot the fit results and residuals using matplotlib.
    """
    def __init__(self, model, params, data=None, weights=None,
                 method='leastsq', fcn_args=None, fcn_kws=None,
                 iter_cb=None, scale_covar=True, **fit_kws):
        self.model = model
        self.data = data
        self.weights = weights
        self.method = method
        self.ci_out = None
        self.init_params = deepcopy(params)
        Minimizer.__init__(self, model._residual, params, fcn_args=fcn_args,
                           fcn_kws=fcn_kws, iter_cb=iter_cb,
                           scale_covar=scale_covar, **fit_kws)

    def fit(self, data=None, params=None, weights=None, method=None, **kwargs):
        """perform fit for a Model, given data and params"""
        if data is not None:
            self.data = data
        if params is not None:
            self.init_params = params
        if weights is not None:
            self.weights = weights
        if method is not None:
            self.method = method
        self.ci_out = None
        self.userargs = (self.data, self.weights)
        self.userkws.update(kwargs)
        self.init_fit    = self.model.eval(params=self.params, **self.userkws)

        _ret = self.minimize(method=self.method)

        for attr in dir(_ret):
            if not attr.startswith('_') :
                try:
                    setattr(self, attr, getattr(_ret, attr))
                except AttributeError:
                    pass

        self.init_values = self.model._make_all_args(self.init_params)
        self.best_values = self.model._make_all_args(_ret.params)
        self.best_fit    = self.model.eval(params=_ret.params, **self.userkws)

    def eval(self, **kwargs):
        self.userkws.update(kwargs)
        return self.model.eval(params=self.params, **self.userkws)

    def eval_components(self, **kwargs):
        self.userkws.update(kwargs)
        return self.model.eval_components(params=self.params, **self.userkws)

    def conf_interval(self, **kwargs):
        """return explicitly calculated confidence intervals"""
        if self.ci_out is None:
            self.ci_out = conf_interval(self, self, **kwargs)
        return self.ci_out

    def ci_report(self, with_offset=True, ndigits=5, **kwargs):
        """return nicely formatted report about confidence intervals"""
        return ci_report(self.conf_interval(**kwargs),
                         with_offset=with_offset, ndigits=ndigits)

    def fit_report(self,  **kwargs):
        "return fit report"
        return '[[Model]]\n    %s\n%s\n' % (self.model._reprstring(long=True),
                                            fit_report(self, **kwargs))

    @_ensureMatplotlib
    def plot_fit(self, ax=None, datafmt='o', fitfmt='-', initfmt='--', yerr=None,
                 numpoints=None,  data_kws=None, fit_kws=None, init_kws=None,
                 ax_kws=None):
        """Plot the fit results using matplotlib.

        The method will plot results of the fit using matplotlib, including:
        the data points, the initial fit curve and the fitted curve. If the fit
        model included weights, errorbars will also be plotted.

        Parameters
        ----------
        ax : matplotlib.axes.Axes, optional
            The axes to plot on. The default in None, which means use the
            current pyplot axis or create one if there is none.
        datafmt : string, optional
            matplotlib format string for data points
        fitfmt : string, optional
            matplotlib format string for fitted curve
        initfmt : string, optional
            matplotlib format string for initial conditions for the fit
        yerr : ndarray, optional
            array of uncertainties for data array
        numpoints : int, optional
            If provided, the final and initial fit curves are evaluated not
            only at data points, but refined to contain `numpoints` points in
            total.
        data_kws : dictionary, optional
            keyword arguments passed on to the plot function for data points
        fit_kws : dictionary, optional
            keyword arguments passed on to the plot function for fitted curve
        init_kws : dictionary, optional
            keyword arguments passed on to the plot function for the initial
            conditions of the fit
        ax_kws : dictionary, optional
            keyword arguments for a new axis, if there is one being created

        Returns
        -------
        matplotlib.axes.Axes

        Notes
        ----
        For details about plot format strings and keyword arguments see
        documentation of matplotlib.axes.Axes.plot.

        If yerr is specified or if the fit model included weights, then
        matplotlib.axes.Axes.errorbar is used to plot the data.  If yerr is
        not specified and the fit includes weights, yerr set to 1/self.weights

        If `ax` is None then matplotlib.pyplot.gca(**ax_kws) is called.

        See Also
        --------
        ModelResult.plot_residuals : Plot the fit residuals using matplotlib.
        ModelResult.plot : Plot the fit results and residuals using matplotlib.
        """
        if data_kws is None:
            data_kws = {}
        if fit_kws is None:
            fit_kws = {}
        if init_kws is None:
            init_kws = {}
        if ax_kws is None:
            ax_kws = {}

        if len(self.model.independent_vars) == 1:
            independent_var = self.model.independent_vars[0]
        else:
            print('Fit can only be plotted if the model function has one '
                  'independent variable.')
            return False

        if not isinstance(ax, plt.Axes):
            ax = plt.gca(**ax_kws)

        x_array = self.userkws[independent_var]

        # make a dense array for x-axis if data is not dense
        if numpoints is not None and len(self.data) < numpoints:
            x_array_dense = np.linspace(min(x_array), max(x_array), numpoints)
        else:
            x_array_dense = x_array

        ax.plot(x_array_dense, self.model.eval(self.init_params,
                **{independent_var: x_array_dense}), initfmt,
                label='init', **init_kws)
        ax.plot(x_array_dense, self.model.eval(self.params,
                **{independent_var: x_array_dense}), fitfmt,
                label='best-fit', **fit_kws)

        if yerr is None and self.weights is not None:
            yerr = 1.0/self.weights
        if yerr is not None:
            ax.errorbar(x_array, self.data, yerr=yerr,
                        fmt=datafmt, label='data', **data_kws)
        else:
            ax.plot(x_array, self.data, datafmt, label='data', **data_kws)

        ax.set_title(self.model.name)
        ax.set_xlabel(independent_var)
        ax.set_ylabel('y')
        ax.legend()

        return ax

    @_ensureMatplotlib
    def plot_residuals(self, ax=None, datafmt='o', yerr=None, data_kws=None,
                       fit_kws=None, ax_kws=None):
        """Plot the fit residuals using matplotlib.

        The method will plot residuals of the fit using matplotlib, including:
        the data points and the fitted curve (as horizontal line). If the fit
        model included weights, errorbars will also be plotted.

        Parameters
        ----------
        ax : matplotlib.axes.Axes, optional
            The axes to plot on. The default in None, which means use the
            current pyplot axis or create one if there is none.
        datafmt : string, optional
            matplotlib format string for data points
        yerr : ndarray, optional
            array of uncertainties for data array
        data_kws : dictionary, optional
            keyword arguments passed on to the plot function for data points
        fit_kws : dictionary, optional
            keyword arguments passed on to the plot function for fitted curve
        ax_kws : dictionary, optional
            keyword arguments for a new axis, if there is one being created

        Returns
        -------
        matplotlib.axes.Axes

        Notes
        ----
        For details about plot format strings and keyword arguments see
        documentation of matplotlib.axes.Axes.plot.

        If yerr is specified or if the fit model included weights, then
        matplotlib.axes.Axes.errorbar is used to plot the data.  If yerr is
        not specified and the fit includes weights, yerr set to 1/self.weights

        If `ax` is None then matplotlib.pyplot.gca(**ax_kws) is called.

        See Also
        --------
        ModelResult.plot_fit : Plot the fit results using matplotlib.
        ModelResult.plot : Plot the fit results and residuals using matplotlib.
        """
        if data_kws is None:
            data_kws = {}
        if fit_kws is None:
            fit_kws = {}
        if fit_kws is None:
            fit_kws = {}
        if ax_kws is None:
            ax_kws = {}

        if len(self.model.independent_vars) == 1:
            independent_var = self.model.independent_vars[0]
        else:
            print('Fit can only be plotted if the model function has one '
                  'independent variable.')
            return False

        if not isinstance(ax, plt.Axes):
            ax = plt.gca(**ax_kws)

        x_array = self.userkws[independent_var]

        ax.axhline(0, **fit_kws)

        if yerr is None and self.weights is not None:
            yerr = 1.0/self.weights
        if yerr is not None:
            ax.errorbar(x_array, self.eval() - self.data, yerr=yerr,
                        fmt=datafmt, label='residuals', **data_kws)
        else:
            ax.plot(x_array, self.eval() - self.data, datafmt,
                    label='residuals', **data_kws)

        ax.set_title(self.model.name)
        ax.set_ylabel('residuals')
        ax.legend()

        return ax

    @_ensureMatplotlib
    def plot(self, datafmt='o', fitfmt='-', initfmt='--', yerr=None,
             numpoints=None, fig=None, data_kws=None, fit_kws=None,
             init_kws=None, ax_res_kws=None, ax_fit_kws=None,
             fig_kws=None):
        """Plot the fit results and residuals using matplotlib.

        The method will produce a matplotlib figure with both results of the
        fit and the residuals plotted. If the fit model included weights,
        errorbars will also be plotted.

        Parameters
        ----------
        datafmt : string, optional
            matplotlib format string for data points
        fitfmt : string, optional
            matplotlib format string for fitted curve
        initfmt : string, optional
            matplotlib format string for initial conditions for the fit
        yerr : ndarray, optional
            array of uncertainties for data array
        numpoints : int, optional
            If provided, the final and initial fit curves are evaluated not
            only at data points, but refined to contain `numpoints` points in
            total.
        fig : matplotlib.figure.Figure, optional
            The figure to plot on. The default in None, which means use the
            current pyplot figure or create one if there is none.
        data_kws : dictionary, optional
            keyword arguments passed on to the plot function for data points
        fit_kws : dictionary, optional
            keyword arguments passed on to the plot function for fitted curve
        init_kws : dictionary, optional
            keyword arguments passed on to the plot function for the initial
            conditions of the fit
        ax_res_kws : dictionary, optional
            keyword arguments for the axes for the residuals plot
        ax_fit_kws : dictionary, optional
            keyword arguments for the axes for the fit plot
        fig_kws : dictionary, optional
            keyword arguments for a new figure, if there is one being created

        Returns
        -------
        matplotlib.figure.Figure

        Notes
        ----
        The method combines ModelResult.plot_fit and ModelResult.plot_residuals.

        If yerr is specified or if the fit model included weights, then
        matplotlib.axes.Axes.errorbar is used to plot the data.  If yerr is
        not specified and the fit includes weights, yerr set to 1/self.weights

        If `fig` is None then matplotlib.pyplot.figure(**fig_kws) is called.

        See Also
        --------
        ModelResult.plot_fit : Plot the fit results using matplotlib.
        ModelResult.plot_residuals : Plot the fit residuals using matplotlib.
        """
        if data_kws is None:
            data_kws = {}
        if fit_kws is None:
            fit_kws = {}
        if init_kws is None:
            init_kws = {}
        if ax_res_kws is None:
            ax_res_kws = {}
        if ax_fit_kws is None:
            ax_fit_kws = {}
        if fig_kws is None:
            fig_kws = {}

        if len(self.model.independent_vars) != 1:
            print('Fit can only be plotted if the model function has one '
                  'independent variable.')
            return False

        if not isinstance(fig, plt.Figure):
            fig = plt.figure(**fig_kws)

        gs = plt.GridSpec(nrows=2, ncols=1, height_ratios=[1, 4])
        ax_res = fig.add_subplot(gs[0], **ax_res_kws)
        ax_fit = fig.add_subplot(gs[1], sharex=ax_res, **ax_fit_kws)

        self.plot_fit(ax=ax_fit, datafmt=datafmt, fitfmt=fitfmt, yerr=yerr,
                      initfmt=initfmt, numpoints=numpoints, data_kws=data_kws,
                      fit_kws=fit_kws, init_kws=init_kws, ax_kws=ax_fit_kws)
        self.plot_residuals(ax=ax_res, datafmt=datafmt, yerr=yerr,
                            data_kws=data_kws, fit_kws=fit_kws,
                            ax_kws=ax_res_kws)

        return fig<|MERGE_RESOLUTION|>--- conflicted
+++ resolved
@@ -266,11 +266,7 @@
         """
         params = Parameters()
 
-<<<<<<< HEAD
-        # make sure that all named parameters are included
-=======
         # make sure that all named parameters are in params
->>>>>>> 09712f25
         for name in self.param_names:
             if name in params:
                 par = params[name]
@@ -296,27 +292,7 @@
                 par.value = kwargs[name]
             params.add(par)
             if verbose:
-                print( ' - Added parameter "%s"' % name)
-
-        # next build parameters defined in param_hints
-        # note that composites may define their own additional
-        # convenience parameters here
-        for basename, hint in self.param_hints.items():
-            name = "%s%s" % (self._prefix, basename)
-            if name in params:
-                par = params[name]
-            else:
-                par = Parameter(name=name)
-            par._delay_asteval = True
-            for item in self._hint_names:
-                if item in  hint:
-                    setattr(par, item, hint[item])
-            # Add the new parameter to self._param_names
-            if name not in self._param_names:
-                self._param_names.append(name)
-            params.add(par)
-            if verbose:
-                print( ' - Adding parameter for hint "%s"' % name)
+                print( ' - Adding parameter "%s"' % name)
 
         # next build parameters defined in param_hints
         # note that composites may define their own additional
